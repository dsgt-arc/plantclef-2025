numpy < 2
pandas
matplotlib
scikit-learn
tqdm
pyspark >= 3.4.0
pyarrow
luigi
aria2
torch
timm
transformers
typer
opencv-python
<<<<<<< HEAD
plottable
huggingface_hub
=======
faiss-gpu
>>>>>>> 02c00fa5

# developer tools
jupyterlab
ruff
pre-commit
pytest
xmltodict
ipywidgets<|MERGE_RESOLUTION|>--- conflicted
+++ resolved
@@ -12,12 +12,9 @@
 transformers
 typer
 opencv-python
-<<<<<<< HEAD
+faiss-gpu
 plottable
 huggingface_hub
-=======
-faiss-gpu
->>>>>>> 02c00fa5
 
 # developer tools
 jupyterlab
