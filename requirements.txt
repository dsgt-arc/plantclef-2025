--- conflicted
+++ resolved
@@ -12,11 +12,8 @@
 transformers
 typer
 opencv-python
-<<<<<<< HEAD
 scikit-image
-=======
 faiss-gpu
->>>>>>> 02c00fa5
 
 # developer tools
 jupyterlab
